--- conflicted
+++ resolved
@@ -63,20 +63,6 @@
         goto fail;
     }
 
-<<<<<<< HEAD
-    /* Clear mounted flag */
-    if ((r = (*s3b->set_mounted)(s3b, NULL, 0)) != 0) {
-        warnx("error clearing s3 mounted flag: %s", strerror(r));
-        goto fail;
-    }
-
-    if (config->block_cache.cache_file != NULL) {
-        if (!config->quiet)
-            warnx("resetting mounted flag for %s", config->block_cache.cache_file);
-        if ((r = s3b_dcache_reset_mount_token(config->block_cache.cache_file)) != 0) {
-            warnx("error clearing cache file mounted flag: %s", strerror(r));
-            goto fail;
-=======
     /* Clear mount token */
     if ((r = (*s3b->set_mount_token)(s3b, NULL, 0)) != 0) {
         warnx("error clearing s3 mount token: %s", strerror(r));
@@ -96,7 +82,6 @@
                 warnx("error opening cache file `%s': %s", config->block_cache.cache_file, strerror(r));
             if ((r = s3b_dcache_set_mount_token(dcache, NULL, 0)) != 0)
                 warnx("error reading mount token from `%s': %s", config->block_cache.cache_file, strerror(r));
->>>>>>> 4315dcd4
         }
     }
 

--- conflicted
+++ resolved
@@ -60,20 +60,6 @@
     int     memerr;         // we got a memory error
 };
 
-<<<<<<< HEAD
-=======
-// Private information
-struct fuse_ops_private {
-    struct s3backer_store   *s3b;
-    u_int                   block_bits;
-    off_t                   file_size;
-    time_t                  start_time;
-    time_t                  file_atime;
-    time_t                  file_mtime;
-    time_t                  stats_atime;
-};
->>>>>>> 9499c3a9
-
 /****************************************************************************
  *                          FUNCTION DECLARATIONS                           *
  ****************************************************************************/
